// @flow strict-local

import {Packager} from '@parcel/plugin';
import fs from 'fs';

const PRELUDE = fs
  .readFileSync(__dirname + '/prelude.js', 'utf8')
  .trim()
  .replace(/;$/, '');

export default new Packager({
  async package(bundle) {
    let promises = [];
    bundle.traverseAssets(asset => {
      promises.push(asset.getOutput());
    });
    let outputs = await Promise.all(promises);

    let assets = '';
    let i = 0;
    bundle.traverseAssets(asset => {
      let deps = {};

      let dependencies = bundle.getDependencies(asset);
      for (let dep of dependencies) {
        let resolved = bundle.getDependencyResolution(dep);
        if (resolved) {
          deps[dep.moduleSpecifier] = resolved.id;
        }
      }

      let output = outputs[i];
      let wrapped = i === 0 ? '' : ',';
      wrapped +=
        JSON.stringify(asset.id) +
        ':[function(require,module,exports) {\n' +
        (output.code || '') +
        '\n},';
      wrapped += JSON.stringify(deps);
      wrapped += ']';

      i++;
      assets += wrapped;
    });

    return (
      PRELUDE +
      '({' +
      assets +
      '},{},' +
<<<<<<< HEAD
      JSON.stringify(
        bundle.assetGraph
          .getEntryAssets()
          .reverse()
          .map(asset => asset.id)
      ) +
=======
      JSON.stringify(bundle.getEntryAssets().map(asset => asset.id)) +
>>>>>>> 4b6e1ed3
      ', ' +
      'null' +
      ')'
    );
  }
});<|MERGE_RESOLUTION|>--- conflicted
+++ resolved
@@ -48,16 +48,12 @@
       '({' +
       assets +
       '},{},' +
-<<<<<<< HEAD
       JSON.stringify(
         bundle.assetGraph
           .getEntryAssets()
           .reverse()
           .map(asset => asset.id)
       ) +
-=======
-      JSON.stringify(bundle.getEntryAssets().map(asset => asset.id)) +
->>>>>>> 4b6e1ed3
       ', ' +
       'null' +
       ')'

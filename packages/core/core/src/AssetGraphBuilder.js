--- conflicted
+++ resolved
@@ -159,13 +159,7 @@
       asset.stats.time = time;
     }
 
-<<<<<<< HEAD
-    this.emit('transformed', cacheEntry);
-
-    if (signal.aborted) throw abortError;
-=======
     if (signal.aborted) throw new BuildAbortError();
->>>>>>> f50a9c54
     let {
       addedFiles,
       removedFiles,

--- conflicted
+++ resolved
@@ -130,14 +130,9 @@
 
       this.reporterRunner.report({
         type: 'buildSuccess',
-<<<<<<< HEAD
-        assetGraph,
         changedAssets: new Map(this.assetGraphBuilder.changedAssets),
-        bundleGraph,
-=======
         assetGraph: new MainAssetGraph(assetGraph),
         bundleGraph: new BundleGraph(bundleGraph),
->>>>>>> 4b6e1ed3
         buildTime: Date.now() - startTime
       });
 
